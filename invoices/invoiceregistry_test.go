--- conflicted
+++ resolved
@@ -24,19 +24,17 @@
 	"github.com/stretchr/testify/require"
 )
 
-<<<<<<< HEAD
+// sqliteConstructorMu is used to ensure that only one thread can call the
+// sqldb.NewTestSqliteDB constructor at a time. This is a temporary workaround
+// that can be removed once this race condition in the sqlite repo is resolved:
+// https://gitlab.com/cznic/sqlite/-/issues/180
+var sqliteConstructorMu sync.Mutex
+
 var (
 	// htlcModifierMock is a mock implementation of the invoice HtlcModifier
 	// interface.
 	htlcModifierMock = &invpkg.MockHtlcModifier{}
 )
-=======
-// sqliteConstructorMu is used to ensure that only one thread can call the
-// sqldb.NewTestSqliteDB constructor at a time. This is a temporary workaround
-// that can be removed once this race condition in the sqlite repo is resolved:
-// https://gitlab.com/cznic/sqlite/-/issues/180
-var sqliteConstructorMu sync.Mutex
->>>>>>> ff853280
 
 // TestInvoiceRegistry is a master test which encompasses all tests using an
 // InvoiceDB instance. The purpose of this test is to be able to run all tests
