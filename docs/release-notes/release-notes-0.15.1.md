--- conflicted
+++ resolved
@@ -38,10 +38,6 @@
 
 * Elle Mouton
 * ErikEk
-<<<<<<< HEAD
-* Priyansh Rastogi
-* Yong Yu
-=======
 * Oliver Gugger
 * Priyansh Rastogi
->>>>>>> b60c640c
+* Yong Yu